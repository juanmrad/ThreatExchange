# Copyright (c) Meta Platforms, Inc. and affiliates.

import logging
import os
import sys
import warnings

import flask
from flask.logging import default_handler
import flask_migrate

# Import pdq first with its hash order warning squelched, it's before our time
with warnings.catch_warnings():
    warnings.simplefilter("ignore")
    from threatexchange.signal_type.pdq import signal as _

from OpenMediaMatch import database
from OpenMediaMatch.background_tasks import build_index, fetcher
from OpenMediaMatch.persistence import get_storage
from OpenMediaMatch.blueprints import hashing, matching, curation

<<<<<<< HEAD
def create_app():
=======

def create_app() -> flask.Flask:
>>>>>>> 068cf31f
    """
    Create and configure the Flask app
    """
    app = flask.Flask(__name__)

    migrate = flask_migrate.Migrate()

    if "OMM_CONFIG" in os.environ:
        app.config.from_envvar("OMM_CONFIG")
    elif sys.argv[0].endswith("/flask"):  # Default for flask CLI
        # The devcontainer settings. If you are using the CLI outside
        # the devcontainer and getting an error, just override the env
        app.config.from_pyfile("/workspace/.devcontainer/omm_config.py")
    else:
        raise RuntimeError("No flask config given - try populating OMM_CONFIG env")
    app.config.update(
        SQLALCHEMY_DATABASE_URI=app.config.get("DATABASE_URI"),
        SQLALCHEMY_TRACK_MODIFICATIONS=False,
    )

    database.db.init_app(app)
    migrate.init_app(app, database.db)

    @app.route("/")
    def index():
        """
        Sanity check endpoint showing a basic status page
        TODO: in development mode, this could show some useful additional info
        """
        return flask.render_template(
            "index.html.j2", production=app.config.get("PRODUCTION")
        )

    @app.route("/status")
    def status():
        """
        Liveness/readiness check endpoint for your favourite Layer 7 load balancer
        """
        return "I-AM-ALIVE\n"

    # Register Flask blueprints for whichever server roles are enabled...
    # URL prefixing facilitates easy Layer 7 routing :)
    # Linters complain about imports off the top level, but this is needed
    # to prevent circular imports

    if app.config.get("ROLE_HASHER", False):
        app.register_blueprint(hashing.bp, url_prefix="/h")

    if app.config.get("ROLE_MATCHER", False):
        app.register_blueprint(matching.bp, url_prefix="/m")

    if app.config.get("ROLE_CURATOR", False):
        app.register_blueprint(curation.bp, url_prefix="/c")

    @app.cli.command("create_tables")
    def create_tables():
        """Create all the tables based on the database module"""
        with app.app_context():
            database.db.create_all()

    @app.cli.command("table_stats")
    def table_stats():
        """Simple stats about the database"""
        with app.app_context():
            print("Banks:", database.Bank.query.count())
            print("Contents:", database.BankContent.query.count())
            print("Signals/Hashes:", database.ContentSignal.query.count())

    @app.cli.command("reset_all_tables")
    def reset_tables():
        """Clears all the tables and recreates them"""
        with app.app_context():
            database.db.drop_all()
            database.db.create_all()

    @app.cli.command("seed")
    def seed_data():
        """Insert plausible-looking data into the database layer"""
        from threatexchange.signal_type.pdq.signal import PdqSignal

        bank = database.Bank(
            name="TEST_BANK",
            content=[
                database.BankContent(
                    signals=[
                        database.ContentSignal(
                            signal_type=PdqSignal.get_name(),
                            signal_val=PdqSignal.get_examples()[0],
                        )
                    ]
                )
            ],
        )
        database.db.session.add(bank)
        database.db.session.commit()

    @app.cli.command("fetch")
    def fetch():
        """Run the 'background task' to fetch from 3p data and sync to local banks"""
        storage = get_storage()
        task_logger = logging.getLogger(fetcher.__name__)
        task_logger.addHandler(default_handler)
        task_logger.setLevel(logging.NOTSET)
        logging.getLogger().setLevel(logging.NOTSET)
        fetcher.fetch_all(
            storage,
            {
                st.signal_type.get_name(): st.signal_type
                for st in storage.get_signal_type_configs().values()
            },
        )

    @app.cli.command("build_indices")
    def build_indices():
        """Run the 'background task' to rebuild indices from bank contents"""
        storage = get_storage()
        task_logger = logging.getLogger(build_index.__name__)
        task_logger.addHandler(default_handler)
        task_logger.setLevel(logging.NOTSET)
        logging.getLogger().setLevel(logging.NOTSET)
        build_index.build_all_indices(storage, None, storage)

    return app<|MERGE_RESOLUTION|>--- conflicted
+++ resolved
@@ -19,12 +19,8 @@
 from OpenMediaMatch.persistence import get_storage
 from OpenMediaMatch.blueprints import hashing, matching, curation
 
-<<<<<<< HEAD
-def create_app():
-=======
 
 def create_app() -> flask.Flask:
->>>>>>> 068cf31f
     """
     Create and configure the Flask app
     """
